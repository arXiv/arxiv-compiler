[[source]]
url = "https://pypi.org/simple"
verify_ssl = true
name = "pypi"

[packages]
arxiv-base = "*"
flask = "*"
requests = "*"
arxiv-auth = "==0.1.0rc6"
"boto3" = "*"
moto = "==1.3.4"

[dev-packages]
jsonschema = "*"
openapi-spec-validator = "*"
<<<<<<< HEAD
mypy = "*"
pylint = "*"
=======
"nose2" = "*"
coveralls = "*"
coverage = "*"
>>>>>>> c93c5d2b

[requires]
python_version = "3.6"<|MERGE_RESOLUTION|>--- conflicted
+++ resolved
@@ -14,14 +14,11 @@
 [dev-packages]
 jsonschema = "*"
 openapi-spec-validator = "*"
-<<<<<<< HEAD
 mypy = "*"
 pylint = "*"
-=======
 "nose2" = "*"
 coveralls = "*"
 coverage = "*"
->>>>>>> c93c5d2b
 
 [requires]
 python_version = "3.6"