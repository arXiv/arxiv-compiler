import os
import os.path
import subprocess
import tarfile
from tempfile import TemporaryDirectory
from typing import Optional, Tuple

from flask import current_app
from arxiv.base import logging

from .domain import CompilationProduct

import compiler.services.filemanager as filemanager

logger = logging.getLogger(__name__)

<<<<<<< HEAD
def compile_upload(source_id: str, output_format: str='pdf', 
                   fms_endpoint: Optional[str]=None,
                   preferred_compiler: Optional[str]=None,
                   output_endpoint: Optional[str]=None):
=======
def compile_upload(upload_id: str, output_format: str='pdf', 
                   preferred_compiler: Optional[str]=None):
>>>>>>> 9e0884d9
    """
    Retrieves an upload, submits to the converter service, uploads results.

    More or less, the ``main()`` function for compiler. It operates in a
    three-step process:
<<<<<<< HEAD
    1.  Retrieve the source package for ``source_id`` from 
        ``FileManagementService``.
=======
    1.  Retrieve the source package for ``upload_id`` from the file management
        service.
>>>>>>> 9e0884d9
    2.  Use the ``preferred_compiler`` to generate ``output_format``.
    3.  Upload the results.

    Parameters
    ------------
    source_id: str
        Required. The upload to retrieve.
    output_format: str
        The desired output format. Default: "pdf". Other potential values:
        "dvi", "html", "ps"
    preferred_compiler: str
        The preferred tex compiler for use with the source package.
    """
<<<<<<< HEAD

    if fms_endpoint is None:
        fms_endpoint = current_app.config['FMS_ENDPOINT']

    if output_endpoint is None:
        output_endpoint = current_app.config['OUTPUT_ENDPOINT']


    # 1. Retrieve the source package
    fms = FileManagementService(fms_endpoint)

    body, headers = fms.get_upload_content(source_id)
    etag = headers['ETag']
=======
    source_package = filemanager.get_upload_content(upload_id)
>>>>>>> 9e0884d9

    # 2. Generate the compiled files
    # 3. Upload the results to output_endpoint
    with TemporaryDirectory(prefix='arxiv') as source_dir,\
         TemporaryDirectory(prefix='arxiv') as output_dir:
        with tarfile.open(fileobj=source_package.stream, mode='r:gz') as tar: # type: ignore
            tar.extractall(path=source_dir)

        # 2. Generate the compiled files
        compile_source(source_dir, output_dir)

        # 3. Upload the results to output_endpoint
        # 3a. gather the candidate products based on output_format
        products = [f for f in os.listdir(output_dir) 
                        if f.endswith(output_format)]

        if len(products) != 1:
            raise RuntimeWarning("Multiple compilation products")

        # TODO: 3b. upload the output somewhere(?)



def compile_source(source_dir: str, output_dir: str, image: Optional[str]=None):
    if image is None:
        image = current_app.config['COMPILER_DOCKER_IMAGE']

    run_docker(image, volumes=[(source_dir, '/src'), (output_dir, '/out')])


def run_docker(image: str, volumes: list = [], ports: list = [],
               args: str = '', daemon: bool = False) -> subprocess.CompletedProcess:
    """
    Run a generic docker image.
    
    In our uses, we wish to set the userid to that of running process (getuid)
    by default. Additionally, we do not expose any ports for running services
    making this a rather simple function.

    Parameters
    ----------
    image : str
        Name of the docker image in the format 'repository/name:tag'
    volumes : list of tuple of str
        List of volumes to mount in the format [host_dir, container_dir].
    args : str
        Arguments to the image's run cmd (set by Dockerfile CMD)
    daemon : boolean
        If True, launches the task to be run forever
    """
    # we are only running strings formatted by us, so let's build the command
    # then split it so that it can be run by subprocess
    opt_user = '-u {}'.format(os.getuid())
    opt_volumes = ' '.join(['-v {}:{}'.format(hd, cd) for hd, cd in volumes])
    opt_ports = ' '.join(['-p {}:{}'.format(hp, cp) for hp, cp in ports])
    cmd = 'docker run --rm {} {} {} {} {}'.format(
        opt_user, opt_ports, opt_volumes, image, args
    )
    result = subprocess.run(cmd, stdout=subprocess.PIPE,
                            stderr=subprocess.PIPE, shell=True)
    if result.returncode:
        logger.error(f"Docker image call '{cmd}' exited {result.returncode}")
        logger.error(f"STDOUT: {result.stdout}\nSTDERR: {result.stderr}")
        result.check_returncode()

    return result<|MERGE_RESOLUTION|>--- conflicted
+++ resolved
@@ -14,27 +14,15 @@
 
 logger = logging.getLogger(__name__)
 
-<<<<<<< HEAD
-def compile_upload(source_id: str, output_format: str='pdf', 
-                   fms_endpoint: Optional[str]=None,
-                   preferred_compiler: Optional[str]=None,
-                   output_endpoint: Optional[str]=None):
-=======
-def compile_upload(upload_id: str, output_format: str='pdf', 
+def compile_upload(source_id: str, output_format: str='pdf',
                    preferred_compiler: Optional[str]=None):
->>>>>>> 9e0884d9
     """
     Retrieves an upload, submits to the converter service, uploads results.
 
     More or less, the ``main()`` function for compiler. It operates in a
     three-step process:
-<<<<<<< HEAD
-    1.  Retrieve the source package for ``source_id`` from 
-        ``FileManagementService``.
-=======
-    1.  Retrieve the source package for ``upload_id`` from the file management
+    1.  Retrieve the source package for ``source_id`` from the file management
         service.
->>>>>>> 9e0884d9
     2.  Use the ``preferred_compiler`` to generate ``output_format``.
     3.  Upload the results.
 
@@ -48,29 +36,13 @@
     preferred_compiler: str
         The preferred tex compiler for use with the source package.
     """
-<<<<<<< HEAD
-
-    if fms_endpoint is None:
-        fms_endpoint = current_app.config['FMS_ENDPOINT']
-
-    if output_endpoint is None:
-        output_endpoint = current_app.config['OUTPUT_ENDPOINT']
-
-
-    # 1. Retrieve the source package
-    fms = FileManagementService(fms_endpoint)
-
-    body, headers = fms.get_upload_content(source_id)
-    etag = headers['ETag']
-=======
-    source_package = filemanager.get_upload_content(upload_id)
->>>>>>> 9e0884d9
+    source_package = filemanager.get_upload_content(source_id)
 
     # 2. Generate the compiled files
     # 3. Upload the results to output_endpoint
     with TemporaryDirectory(prefix='arxiv') as source_dir,\
          TemporaryDirectory(prefix='arxiv') as output_dir:
-        with tarfile.open(fileobj=source_package.stream, mode='r:gz') as tar: # type: ignore
+        with tarfile.open(fileobj=source_package.stream, mode='r:gz') as tar:  # type: ignore
             tar.extractall(path=source_dir)
 
         # 2. Generate the compiled files
@@ -78,7 +50,7 @@
 
         # 3. Upload the results to output_endpoint
         # 3a. gather the candidate products based on output_format
-        products = [f for f in os.listdir(output_dir) 
+        products = [f for f in os.listdir(output_dir)
                         if f.endswith(output_format)]
 
         if len(products) != 1:
@@ -99,7 +71,7 @@
                args: str = '', daemon: bool = False) -> subprocess.CompletedProcess:
     """
     Run a generic docker image.
-    
+
     In our uses, we wish to set the userid to that of running process (getuid)
     by default. Additionally, we do not expose any ports for running services
     making this a rather simple function.
